--- conflicted
+++ resolved
@@ -1,10 +1,6 @@
 use crate::{Result, UsbError};
-<<<<<<< HEAD
+use crate::allocator::{InterfaceNumber, StringIndex};
 use crate::bus::UsbBus;
-use crate::allocator::{InterfaceNumber, StringIndex};
-=======
-use crate::bus::{UsbBus, StringIndex};
->>>>>>> 5951115c
 use crate::descriptor::{DescriptorWriter, BosWriter};
 use crate::control;
 use crate::control_pipe::ControlPipe;
@@ -35,15 +31,6 @@
         Ok (())
     }
 
-    /// Called when a GET_DESCRIPTOR request is received for a BOS descriptor.
-    /// When called, the implementation should write its blobs such as capability
-    /// descriptors into `writer`. The BOS descriptor itself will be written by
-    /// [UsbDevice](crate::device::UsbDevice) and shouldn't be written by classes.
-    fn get_bos_descriptors(&self, writer: &mut BosWriter) -> Result<()> {
-        let _ = writer;
-        Ok (())
-    }
-
     /// Gets a class-specific string descriptor.
     ///
     /// Note: All string descriptor requests are passed to all classes in turn, so implementations
